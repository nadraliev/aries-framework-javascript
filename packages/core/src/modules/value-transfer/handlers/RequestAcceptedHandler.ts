import type { AgentConfig } from '../../../agent/AgentConfig'
import type { Handler, HandlerInboundMessage } from '../../../agent/Handler'
import type { DIDCommV2Message } from '../../../agent/didcomm'
import type { ValueTransferService } from '../services'
import type { ValueTransferWitnessService } from '../services/ValueTransferWitnessService'

import { ProblemReportMessage, RequestAcceptedMessage } from '../messages'

export class RequestAcceptedHandler implements Handler<typeof DIDCommV2Message> {
  private agentConfig: AgentConfig
  private valueTransferService: ValueTransferService
  private valueTransferWitnessService: ValueTransferWitnessService

  public readonly supportedMessages = [RequestAcceptedMessage]

  public constructor(
    agentConfig: AgentConfig,
    valueTransferService: ValueTransferService,
    valueTransferWitnessService: ValueTransferWitnessService
  ) {
    this.agentConfig = agentConfig
    this.valueTransferService = valueTransferService
    this.valueTransferWitnessService = valueTransferWitnessService
  }

<<<<<<< HEAD
  public async handle(messageContext: HandlerV2InboundMessage<RequestAcceptedHandler>) {
    const { record, message } = await this.valueTransferWitnessService.processRequestAcceptance(messageContext)
=======
  public async handle(messageContext: HandlerInboundMessage<RequestAcceptedHandler>) {
    const { message } = await this.valueTransferWitnessService.processRequestAcceptance(messageContext)
>>>>>>> e7695ac0

    // if message is Problem Report -> also send it to Giver as well
    if (message.type === ProblemReportMessage.type) {
      await Promise.all([
        this.valueTransferService.sendMessageToGetter(message, record),
        this.valueTransferService.sendMessageToGiver(message, record),
      ])
      return
    }

    // send success message to Getter
    await this.valueTransferService.sendMessageToGetter(message, record)
  }
}<|MERGE_RESOLUTION|>--- conflicted
+++ resolved
@@ -23,13 +23,8 @@
     this.valueTransferWitnessService = valueTransferWitnessService
   }
 
-<<<<<<< HEAD
-  public async handle(messageContext: HandlerV2InboundMessage<RequestAcceptedHandler>) {
+  public async handle(messageContext: HandlerInboundMessage<RequestAcceptedHandler>) {
     const { record, message } = await this.valueTransferWitnessService.processRequestAcceptance(messageContext)
-=======
-  public async handle(messageContext: HandlerInboundMessage<RequestAcceptedHandler>) {
-    const { message } = await this.valueTransferWitnessService.processRequestAcceptance(messageContext)
->>>>>>> e7695ac0
 
     // if message is Problem Report -> also send it to Giver as well
     if (message.type === ProblemReportMessage.type) {
